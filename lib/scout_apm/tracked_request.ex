--- conflicted
+++ resolved
@@ -1,21 +1,3 @@
-<<<<<<< HEAD
-# Stores information about a single request, as the request is happening.
-# Attempts to do minimal processing. Its job is only to collect up information.
-# Once the request is finished, the last layer will be stopped - and we can
-# send this whole data structure off to be processed in another worker.
-#
-# START Controller (this is scope.)
-#   START Ecto (got it!)
-#   STOP Ecto
-#
-#   START View
-#     START Partial View
-#     STOP Partial View
-#   STOP View
-# STOP Controller
-
-=======
->>>>>>> b6cc8876
 defmodule ScoutApm.TrackedRequest do
   @moduledoc """
   Stores information about a single request, as the request is happening.
@@ -79,18 +61,10 @@
       |> record_child_of_current_layer(updated_layer)
 
     # We finished tracing this request, so go and record it.
-<<<<<<< HEAD
-    if Enum.count(layers()) == 0 do
-      with_root = lookup() |> with_root_layer(layer)
-      ScoutApm.DevTrace.Store.record(with_root)
-      ScoutApm.Collector.record_async(
-        with_root
-      )
-=======
     if Enum.count(layers(tr2)) == 0 do
       request = tr2 |> with_root_layer(updated_layer)
+      ScoutApm.DevTrace.Store.record(request)
       request.collector_fn.(request)
->>>>>>> b6cc8876
     end
 
     tr2
