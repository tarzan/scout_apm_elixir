defmodule ScoutApm.Internal.Trace do
  @moduledoc """
  A record of a single trace.
  """

<<<<<<< HEAD
  alias ScoutApm.MetricSet
=======
  require Logger

>>>>>>> b6cc8876
  alias ScoutApm.Internal.Duration
  alias ScoutApm.Internal.Metric
  alias ScoutApm.Internal.Layer

  defstruct [
    :type,
    :name,
    :total_call_time,
    :metrics, # A metric set? Needs to distinguish between different `desc` fields
    :uri,
    :context,
    :time,
    :hostname, # hack - we need to reset these server side.
    :score,
  ]

  def new(type, name, duration, metrics, uri, context, time, hostname) do
    %__MODULE__{
      type: type,
      name: name,
      total_call_time: duration,
      metrics: metrics,
      uri: uri,
      context: context,
      time: time,
      hostname: hostname,
    }
  end

  # Creates a Trace struct from a `TracedRequest`.
  def from_tracked_request(tracked_request) do
    root_layer = tracked_request.root_layer

    duration = Layer.total_time(root_layer)

    uri = root_layer.uri

    # TODO: extract this once we store it in tracked_request
    context = %{}

    time = DateTime.utc_now() |> DateTime.to_iso8601()
    hostname = ScoutApm.Utils.hostname()

    # Metrics scoped & stuff. Distinguished by type, name, scope, desc
    metric_set = create_trace_metrics(
      root_layer,
      ScoutApm.Collector.request_scope(tracked_request),
      true,
      MetricSet.new(%{compare_desc: true, collapse_all: true}))

    __MODULE__.new(root_layer.type, root_layer.name, duration, MetricSet.to_list(metric_set), uri, context, time, hostname)
  end

  # Each layer creates two Trace metrics:
  # - a detailed one distinguished by type/name/scope/desc
  # - a summary one distinguished only by type
  #
  # TODO:
  #   Layers inside of Layers isn't scoped fully here. The recursive call
  #   should figure out if we need to update the scope we're passing down the
  #   tree.
  #
  #   In ruby land, that would be a situation like:
  #   Controller
  #     DB         <-- scoped under controller
  #     View
  #       DB       <-- scoped under View
  #
  # ignore_scope option is to skip attaching a scope to the root layer (a controller shouldn't be "scoped" under itself).
  # The recursive call resets it to not be skipped, so children layers all will be attached to the scope correctly.
  defp create_trace_metrics(layer, scope, ignore_scope, %MetricSet{} = metric_set) do
    detail_metric = Metric.from_layer(layer, (if ignore_scope, do: nil, else: scope))
    summary_metric = Metric.from_layer_as_summary(layer)

    # Absorb each child recursively
    Enum.reduce(layer.children, metric_set, fn child, set -> create_trace_metrics(child, scope, false, set) end)
    # Then absorb this layer's 2 metrics
    |> MetricSet.absorb(detail_metric)
    |> MetricSet.absorb(summary_metric)
  end

  defp key(%__MODULE__{} = trace) do
    trace.type <> "/" <> trace.name
  end

  #####################
  #  Scoring a trace  #
  #####################

  @point_multiplier_speed 0.25
  @point_multiplier_percentile 1.0

  def as_scored_item(%__MODULE__{} = trace) do
    {{:score, score(trace), key(trace)}, trace}
  end

  def score(%__MODULE__{} = trace) do
    duration_score(trace) + percentile_score(trace)
  end

  defp duration_score(%__MODULE__{} = trace) do
    :math.log(1 + Duration.as(trace.total_call_time, :seconds)) * @point_multiplier_speed
  end

  defp percentile_score(%__MODULE__{} = trace) do
    with {:ok, percentile} <- ScoutApm.PersistentHistogram.percentile_for_value(
                                key(trace),
                                Duration.as(trace.total_call_time, :seconds))
      do
        raw = cond do
          # Don't put much emphasis on capturing low percentiles.
          percentile < 40 ->
            0.4 

<<<<<<< HEAD
    raw = cond do
      # Don't put much emphasis on capturing low percentiles.
      percentile < 40 ->
        0.4
=======
          # Higher here to get more "normal" mean traces
          percentile < 60 ->
            1.4
>>>>>>> b6cc8876

          # Between 60 & 90% is fine.
          percentile < 90 ->
            0.7

          # Highest here to get 90+%ile traces
          percentile >= 90 ->
            1.8
        end

        raw * @point_multiplier_percentile
    else
      # If we failed to lookup the percentile, just give back a 0 score.
      err ->
        Logger.debug("Failed to get percentile_score, error: #{err}")
        0
    end
  end
end<|MERGE_RESOLUTION|>--- conflicted
+++ resolved
@@ -3,12 +3,9 @@
   A record of a single trace.
   """
 
-<<<<<<< HEAD
-  alias ScoutApm.MetricSet
-=======
   require Logger
 
->>>>>>> b6cc8876
+  alias ScoutApm.MetricSet
   alias ScoutApm.Internal.Duration
   alias ScoutApm.Internal.Metric
   alias ScoutApm.Internal.Layer
@@ -121,18 +118,11 @@
         raw = cond do
           # Don't put much emphasis on capturing low percentiles.
           percentile < 40 ->
-            0.4 
+            0.4
 
-<<<<<<< HEAD
-    raw = cond do
-      # Don't put much emphasis on capturing low percentiles.
-      percentile < 40 ->
-        0.4
-=======
           # Higher here to get more "normal" mean traces
           percentile < 60 ->
             1.4
->>>>>>> b6cc8876
 
           # Between 60 & 90% is fine.
           percentile < 90 ->
