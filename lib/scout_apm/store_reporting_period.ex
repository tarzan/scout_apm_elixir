defmodule ScoutApm.StoreReportingPeriod do
  require Logger

  alias ScoutApm.Internal.Duration
  alias ScoutApm.Internal.Trace
  alias ScoutApm.Internal.JobRecord
  alias ScoutApm.Internal.JobTrace
  alias ScoutApm.MetricSet
  alias ScoutApm.ScoredItemSet

  def start_link(timestamp) do
    Agent.start_link(fn ->
      %{
        time: beginning_of_minute(timestamp),
        web_metric_set: MetricSet.new(),
        web_traces: ScoredItemSet.new(),

        # key is JobRecord.key(), value is a single Merged JobRecord
        jobs: %{},
        job_traces: ScoredItemSet.new(),

        # a map of key => ApproximateHistogram
        histograms: %{},
      }
    end)
  end

  def record_web_trace(pid, trace) do
    Agent.update(pid,
      fn state ->
        %{state | web_traces: ScoredItemSet.absorb(state.web_traces, Trace.as_scored_item(trace))}
      end
    )
  end

  # This just passes through to web_metric, but leave it as a function
  # so we can reroute it later.
  def record_sampler_metric(pid, metric), do: record_web_metric(pid, metric)

  def record_web_metric(pid, metric) do
    Agent.update(pid,
      fn state ->
        %{state | web_metric_set: MetricSet.absorb(state.web_metric_set, metric)}
      end
    )
  end

  def record_job_record(pid, job_record) do
    Agent.update(pid,
      fn state ->
        %{state |
            jobs: Map.update(
              state.jobs,
              JobRecord.key(job_record),
              job_record,
              fn existing -> JobRecord.merge(job_record, existing) end
            )
         }
      end
    )
  end

  def record_job_trace(pid, trace) do
    Agent.update(pid,
      fn state ->
        %{state | job_traces: ScoredItemSet.absorb(state.job_traces, JobTrace.as_scored_item(trace))}
      end
    )
  end

  def record_timing(pid, key, %Duration{} = timing), do: record_timing(pid, key, Duration.as(timing, :seconds))
  def record_timing(pid, key, timing) do
    Agent.update(pid,
      fn state ->
        %{state | histograms:
          Map.update(state.histograms, key, ApproximateHistogram.new(), fn histo ->
            ApproximateHistogram.add(histo, timing)
          end)}
      end
    )
  end

  # Returns true if the timestamp is part of the minute of this StoreReportingPeriod
  def covers?(pid, timestamp) do
    t = Agent.get(pid, fn state -> state.time end)

    NaiveDateTime.compare(t, beginning_of_minute(timestamp)) == :eq
  end

  # How many seconds from the "beginning of minute" time until we say that its
  # ok to report this reporting period?
  @reporting_age 60

  # Returns :ready | :not_ready depending on if this reporting periods time is now past
  def ready_to_report?(pid) do
    t = Agent.get(pid, fn state -> state.time end)
    now = NaiveDateTime.utc_now()

    diff = NaiveDateTime.diff(now, t, :seconds)

    if diff > @reporting_age do
      :ready
    else
      :not_ready
    end
  end

  # Pushes all data from the agent outward to the reporter.
  # Then stops the underlying process holding that info.  This must be the last
  # call to this ReportingPeriod, it is a stopped process after this.
  def report!(pid) do
    try do
      state = Agent.get(pid, fn state -> state end)
      Agent.stop(pid)

      payload = ScoutApm.Payload.new(
        state.time,

        state.web_metric_set,
        ScoredItemSet.to_list(state.web_traces, :without_scores),

        state.histograms,

        Map.values(state.jobs),
        ScoredItemSet.to_list(state.job_traces, :without_scores)
      )
<<<<<<< HEAD

      Logger.info("Reporting: Payload created with data from #{ScoutApm.Payload.total_call_count(payload)} requests.")
=======
      Logger.debug("Reporting: Payload created with data from #{ScoutApm.Payload.total_call_count(payload)} requests.")
>>>>>>> a4d34c07
      Logger.debug("Payload #{inspect payload}")

      encoded = ScoutApm.Payload.encode(payload)

      Logger.debug("Encoded Payload: #{inspect encoded}")

      ScoutApm.Reporter.report(encoded)
    rescue
      e in RuntimeError -> Logger.info("Reporting runtime error: #{inspect e}")
      e -> Logger.info("Reporting other error: #{inspect e}")
    end
  end

  defp beginning_of_minute(datetime) do
    {date, {hour, minute, _}} = NaiveDateTime.to_erl(datetime)
    {:ok, beginning} = NaiveDateTime.from_erl({date, {hour, minute, 0}})
    beginning
  end
end<|MERGE_RESOLUTION|>--- conflicted
+++ resolved
@@ -124,12 +124,8 @@
         Map.values(state.jobs),
         ScoredItemSet.to_list(state.job_traces, :without_scores)
       )
-<<<<<<< HEAD
 
-      Logger.info("Reporting: Payload created with data from #{ScoutApm.Payload.total_call_count(payload)} requests.")
-=======
       Logger.debug("Reporting: Payload created with data from #{ScoutApm.Payload.total_call_count(payload)} requests.")
->>>>>>> a4d34c07
       Logger.debug("Payload #{inspect payload}")
 
       encoded = ScoutApm.Payload.encode(payload)
