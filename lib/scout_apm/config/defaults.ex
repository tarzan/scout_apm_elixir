--- conflicted
+++ resolved
@@ -2,11 +2,8 @@
   def load do
     %{
       host: "https://checkin.scoutapp.com",
-<<<<<<< HEAD
-      dev_trace: false
-=======
+      dev_trace: false,
       monitor: true
->>>>>>> 80f50888
     }
   end
 
