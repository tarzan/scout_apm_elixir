defmodule ScoutApm.Collector do
  alias ScoutApm.Internal.Duration
  alias ScoutApm.Internal.Metric
  alias ScoutApm.Internal.Trace
  alias ScoutApm.Internal.Layer
  alias ScoutApm.ScopeStack

  def record_async(tracked_request) do
    Task.start(fn -> record(tracked_request) end)
  end

  # Determine scope. Then starting with the root layer, track
  # all the layers, recursing down the tree of children
  def record(tracked_request) do
    store_histograms(tracked_request)
    store_metrics(tracked_request.root_layer, ScopeStack.layer_to_scope(tracked_request.root_layer))
    store_trace(tracked_request)
  end

  ########################
  #  Collect Histograms  #
  ########################
  def store_histograms(tracked_request) do
    root_layer = tracked_request.root_layer
    duration = Layer.total_time(root_layer)
    key = "#{root_layer.type}/#{root_layer.name}"

    # Store into this minute's histogram
    ScoutApm.Store.record_per_minute_histogram(key, duration)

    # Store into the long-running histogram
    ScoutApm.PersistentHistogram.record_timing(key, Duration.as(duration, :seconds))
  end

  ####################
  #  Collect Metric  #
  ####################

  def store_metrics(layer, scope) do
    # Track self
    ScoutApm.Store.record_metric(Metric.from_layer(layer, scope))

    # Recurse into any children.
    # This isn't tail recursive, probably no biggie
    Enum.each(layer.children, fn child -> store_metrics(child, scope) end)
  end

  ###################
  #  Collect Trace  #
  ###################

  def store_trace(tracked_request) do
<<<<<<< HEAD
    root_layer = tracked_request.root_layer

    duration = Layer.total_time(root_layer)

    uri = root_layer.uri

    contexts = tracked_request.contexts

    time = DateTime.utc_now() |> DateTime.to_iso8601()
    hostname = ScoutApm.Utils.hostname()

    # Metrics scoped & stuff. Distinguished by type, name, scope, desc
    metric_set = create_trace_metrics(
      root_layer,
      ScopeStack.new(),
      MetricSet.new(%{compare_desc: true, collapse_all: true}))

    trace = Trace.new(root_layer.type, root_layer.name, duration, MetricSet.to_list(metric_set), uri, contexts, time, hostname)
    ScoutApm.Store.record_trace(trace)
  end

  # Each layer creates two Trace metrics:
  # - a detailed one distinguished by type/name/scope/desc
  # - a summary one distinguished only by type
  #
  # TODO:
  #   Layers inside of Layers isn't scoped fully here. The recursive call
  #   should figure out if we need to update the scope we're passing down the
  #   tree.
  #
  #   In ruby land, that would be a situation like:
  #   Controller
  #     DB         <-- scoped under controller
  #     View
  #       DB       <-- scoped under View
  defp create_trace_metrics(layer, scope_stack, %MetricSet{} = metric_set) do
    detail_metric = Metric.from_layer(layer, ScopeStack.current_scope(scope_stack))
    summary_metric = Metric.from_layer_as_summary(layer)

    new_scope_stack = ScopeStack.push_scope(scope_stack, layer)

    # Absorb each child recursively
    Enum.reduce(layer.children, metric_set, fn child, set -> create_trace_metrics(child, new_scope_stack, set) end)
    # Then absorb this layer's 2 metrics
    |> MetricSet.absorb(detail_metric)
    |> MetricSet.absorb(summary_metric)
  end
=======
    Trace.from_tracked_request(tracked_request)
    |> ScoutApm.Store.record_trace()
  end

>>>>>>> 376f9275
end<|MERGE_RESOLUTION|>--- conflicted
+++ resolved
@@ -50,58 +50,8 @@
   ###################
 
   def store_trace(tracked_request) do
-<<<<<<< HEAD
-    root_layer = tracked_request.root_layer
-
-    duration = Layer.total_time(root_layer)
-
-    uri = root_layer.uri
-
-    contexts = tracked_request.contexts
-
-    time = DateTime.utc_now() |> DateTime.to_iso8601()
-    hostname = ScoutApm.Utils.hostname()
-
-    # Metrics scoped & stuff. Distinguished by type, name, scope, desc
-    metric_set = create_trace_metrics(
-      root_layer,
-      ScopeStack.new(),
-      MetricSet.new(%{compare_desc: true, collapse_all: true}))
-
-    trace = Trace.new(root_layer.type, root_layer.name, duration, MetricSet.to_list(metric_set), uri, contexts, time, hostname)
-    ScoutApm.Store.record_trace(trace)
-  end
-
-  # Each layer creates two Trace metrics:
-  # - a detailed one distinguished by type/name/scope/desc
-  # - a summary one distinguished only by type
-  #
-  # TODO:
-  #   Layers inside of Layers isn't scoped fully here. The recursive call
-  #   should figure out if we need to update the scope we're passing down the
-  #   tree.
-  #
-  #   In ruby land, that would be a situation like:
-  #   Controller
-  #     DB         <-- scoped under controller
-  #     View
-  #       DB       <-- scoped under View
-  defp create_trace_metrics(layer, scope_stack, %MetricSet{} = metric_set) do
-    detail_metric = Metric.from_layer(layer, ScopeStack.current_scope(scope_stack))
-    summary_metric = Metric.from_layer_as_summary(layer)
-
-    new_scope_stack = ScopeStack.push_scope(scope_stack, layer)
-
-    # Absorb each child recursively
-    Enum.reduce(layer.children, metric_set, fn child, set -> create_trace_metrics(child, new_scope_stack, set) end)
-    # Then absorb this layer's 2 metrics
-    |> MetricSet.absorb(detail_metric)
-    |> MetricSet.absorb(summary_metric)
-  end
-=======
-    Trace.from_tracked_request(tracked_request)
+    tracked_request
+    |> Trace.from_tracked_request()
     |> ScoutApm.Store.record_trace()
   end
-
->>>>>>> 376f9275
 end