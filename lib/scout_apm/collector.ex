--- conflicted
+++ resolved
@@ -57,32 +57,8 @@
   ###################
 
   def store_trace(tracked_request) do
-<<<<<<< HEAD
     Trace.from_tracked_request(tracked_request)
     |> ScoutApm.Store.record_trace()
-=======
-    root_layer = tracked_request.root_layer
-
-    duration = Layer.total_time(root_layer)
-
-    uri = root_layer.uri
-
-    contexts = tracked_request.contexts
-
-    time = DateTime.utc_now() |> DateTime.to_iso8601()
-    hostname = ScoutApm.Utils.hostname()
-
-    # Metrics scoped & stuff. Distinguished by type, name, scope, desc
-    metric_set = create_trace_metrics(
-      root_layer,
-      request_scope(tracked_request),
-      true,
-      MetricSet.new(%{compare_desc: true, collapse_all: true}))
-
-    trace = Trace.new(root_layer.type, root_layer.name, duration, MetricSet.to_list(metric_set), uri, contexts, time, hostname)
-    ScoutApm.Store.record_trace(trace)
->>>>>>> 3de15d6f
   end
 
-
 end